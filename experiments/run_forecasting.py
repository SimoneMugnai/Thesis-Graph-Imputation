--- conflicted
+++ resolved
@@ -127,7 +127,6 @@
 
         # Concatenate all dataframes into a single dataframe
         combined_df = pd.concat(dataframes)
-<<<<<<< HEAD
         #Perform aggregation
         if cfg.imputation_model.name in ["rnni", "grin"]:
             aggr_by = ['trimmed_mean','sd']
@@ -143,20 +142,6 @@
        
         
 
-
-
-=======
-        # Perform aggregation
-        aggr_by = ['mean', 'sd']
-        results = prediction_dataframe_v2(combined_df, aggregate_by=aggr_by)
-        df_agg_mean = results['mean']
-        df_agg_std = results['sd']
-        df_agg_std = df_agg_std.fillna(0)
-        residuals = calculate_residuals(masked_data, df_agg_mean)
-        # set to 0 the std when I have missing values in the original dataset
-        # df_agg_std = df_agg_std.where(residuals != 0, 0)
->>>>>>> fcab5af9
-
     # covariates
     u = []
     if cfg.dataset.covariates.year:
@@ -169,17 +154,10 @@
         u.append(mask.astype(np.float32))
     if cfg.imputation_model.name != "none":
         if cfg.dataset.covariates.std:
-<<<<<<< HEAD
             u.append(df_agg_std.values[...,None])
         if cfg.dataset.covariates.mean:
             u.append(df_agg_mean.values[...,None])
     
-=======
-            u.append(df_agg_std.values[..., None])
-        if cfg.dataset.covariates.residual:
-            u.append(residuals.values[..., None])
-
->>>>>>> fcab5af9
     # covariates union
     assert len(u)
     # ensure that all covariates have the same dimensionality
